/**
 * Copyright (c) 2016 Philippe FERDINAND
 *
 * Permission is hereby granted, free of charge, to any person obtaining a copy
 * of this software and associated documentation files (the "Software"), to deal
 * in the Software without restriction, including without limitation the rights
 * to use, copy, modify, merge, publish, distribute, sublicense, and/or sell
 * copies of the Software, and to permit persons to whom the Software is
 * furnished to do so, subject to the following conditions:
 *
 * The above copyright notice and this permission notice shall be included in
 * all copies or substantial portions of the Software.
 *
 * THE SOFTWARE IS PROVIDED "AS IS", WITHOUT WARRANTY OF ANY KIND, EXPRESS OR
 * IMPLIED, INCLUDING BUT NOT LIMITED TO THE WARRANTIES OF MERCHANTABILITY,
 * FITNESS FOR A PARTICULAR PURPOSE AND NONINFRINGEMENT. IN NO EVENT SHALL THE
 * AUTHORS OR COPYRIGHT HOLDERS BE LIABLE FOR ANY CLAIM, DAMAGES OR OTHER
 * LIABILITY, WHETHER IN AN ACTION OF CONTRACT, TORT OR OTHERWISE, ARISING FROM,
 * OUT OF OR IN CONNECTION WITH THE SOFTWARE OR THE USE OR OTHER DEALINGS IN THE
 * SOFTWARE.
 **/
#include "postgres-connection.h"
#include "postgres-exceptions.h"

#include <functional>
#include <cassert>
#include <string>
#include <cstring>

#pragma comment(lib, "Ws2_32.lib")
#pragma comment(lib, "Secur32.lib")

namespace db {
  namespace postgres {

    enum sql_scanner_state {
      start,
      statement,
      dollar_quoted_string_start_tag,   /* inside a start tag                 */
      dollar_quoted_string,             /* $tag$Dianne's horse$tag$           */
      dollar_quoted_string_end_tag,     /* inside a end tag                   */
      quoted_identifier,                /* UPDATE "my_table" SET "a" = 5;     */
      string,
      comment,                          /* -- sql comment */
      block_comment                     /* C-style block comments */
    };

    enum sql_scanner_token {
      none,
      digit,
      dollar,
      apostrophe,     /* single quote */
      quotation_mark, /* douple quotes */
      dash,
      semicolon,
      asterisk,
      slash,
      space,
      character,
      end_of_line,
      end_of_string
    };

    inline sql_scanner_token scan(sql_scanner_token previous, const char *s, int32_t *length) {
      sql_scanner_token token;
      char c;
      *length = 0;
      while (true) {
        (*length)++;
        c = *s++;
        switch (c) {
          case '$': return dollar;
          case '\'': return apostrophe;
          case '"': return quotation_mark;
          case '-': return dash;
          case ';': return semicolon;
          case '*': return asterisk;
          case '/': return slash;
          case '\0': return end_of_string;
          case '0':
          case '1':
          case '2':
          case '3':
          case '4':
          case '5':
          case '6':
          case '7':
          case '8':
          case '9':
            token = digit;
            break;
          case ' ':
          case '\t':
            token = space;
            break;
          case '\r':
          case '\n':
            token = end_of_line;
            break;
          default:
            token = character;
            break;
        }
        if (token != previous) {
          break;
        }
      }
      return token;
    }

    // -------------------------------------------------------------------------
    // Check if the sql contains one or more statement.
    // -------------------------------------------------------------------------
    bool isSingleStatement(const char *sql) noexcept {
      int32_t length = 0;
      const char *tag = nullptr;      // start of the tag
      std::vector<std::string> tags;  // tags used by dollar quoted strings
      std::vector<sql_scanner_state> states;
      states.push_back(start);
      sql_scanner_state state;
      sql_scanner_token token, previous = none;
      do {
        token = scan(previous, sql, &length);
        state = states.back();
        switch (state) {
          case start:
          case statement:
            switch (token) {
              case dash: previous == dash ? states.push_back(comment) : ((void)0); break;
              case asterisk: previous == slash ? states.push_back(block_comment) : ((void)0); break;
              case apostrophe: states.push_back(string); break;
              case quotation_mark: states.push_back(quoted_identifier); break;
              case semicolon: state == statement ? states.push_back(start) : ((void)0); break;
              case dollar:
                states.push_back(dollar_quoted_string_start_tag);
                tag = sql + length;
                break;
              case slash:
              case space:
              case end_of_line:
              case end_of_string:
                break;
              default:
                if (state == start) {
                  if (states.size() > 1) {
                    return false;
                  }
                  states.pop_back();
                  states.push_back(statement);
                }
                break;
            }
            break;

          case dollar_quoted_string_start_tag:
            switch (token) {
              case dollar:
                tags.push_back(std::string(tag, sql-tag));
                states.pop_back();
                states.push_back(dollar_quoted_string);
                break;
              default: break;
            }
            break;

          case dollar_quoted_string:
            switch (token) {
              case dollar:
                states.pop_back();
                states.push_back(dollar_quoted_string_end_tag);
                tag = sql + length;
                break;
              default: break;
            }
            break;

          case dollar_quoted_string_end_tag:
            switch (token) {
              case dollar:
                if (sql - tag == tags.back().length()
                    && std::strncmp(tags.back().c_str(), tag, sql - tag) == 0) {
                  // end of tag found
                  tags.pop_back();
                  states.pop_back();
                  if (tags.size() > 0) {
                    // nested quoted strings.
                    states.push_back(dollar_quoted_string);
                  }
                }
                else {
                  // nested quoted strings.
                  // this was not a end tag but the start of a new tag
                  states.pop_back();
                  states.push_back(dollar_quoted_string);
                  states.push_back(dollar_quoted_string);
                  tags.push_back(std::string(tag, sql-tag));
                }
                break;
              case digit:
                if (previous == dollar) {
                  // parameter inside a quoted string (ex: $1).
                  states.pop_back();
                }
                break;
              default: break;
            }
            break;

          case quoted_identifier:
            switch (token) {
              case quotation_mark: previous != quotation_mark ? states.pop_back() : (void)(0);
              default: break;
            }
            break;

          case string:
            switch (token) {
              case apostrophe: previous != apostrophe ? states.pop_back() : (void)(0);
              default: break;
            }
            break;

          case comment:
            switch (token) {
              case end_of_line: states.pop_back();
              default: break;
            }
            break;

          case block_comment:
            switch (token) {
              case asterisk: previous == slash ? states.push_back(block_comment) : ((void)0); break; // nested comment
              case slash: previous == asterisk ? states.pop_back() : (void)(0);
              default: break;
            }
            break;

          default:
            break;
        }

        previous = token;
        sql += length;

      } while (token != end_of_string);

      return true;
    }

    // -------------------------------------------------------------------------
    // Constructor.
    // -------------------------------------------------------------------------
    Connection::Connection()
      : result_(*this) {
      pgconn_ = nullptr;
      transaction_ = 0;
      async_ = false;
      iterator_ = nullptr;
      done_ = nullptr;
      error_ = nullptr;
      always_ = nullptr;
    }

    // -------------------------------------------------------------------------
    // Destructor.
    // -------------------------------------------------------------------------
    Connection::~Connection() {
      PQfinish(pgconn_);
    }
    
    // -------------------------------------------------------------------------
    // Open a connection to the database.
    // -------------------------------------------------------------------------
    Connection &Connection::connect(const char *connInfo) {
<<<<<<< HEAD
      assert(pgconn_ == nullptr);
=======
      pgconn_ = PQconnectdb(connInfo == nullptr ? "" : connInfo);
>>>>>>> 51a5dc4c
      
      if (async_) {
        pgconn_ = PQconnectStart(connInfo);
        if (pgconn_ == nullptr) {
          // ## TO DO
        }
        else {
          connectPoll();
        }
      }
      else {
        pgconn_ = PQconnectdb(connInfo);
        if( PQstatus(pgconn_) != CONNECTION_OK ) {
          PQfinish(pgconn_);
          pgconn_ = nullptr;
          throw ConnectionException(lastError());
        }
      }

      return *this;
    }
    
    // -------------------------------------------------------------------------
    // Close the database connection.
    // -------------------------------------------------------------------------
    Connection &Connection::close() noexcept {
      assert(pgconn_);
      PQfinish(pgconn_);
      pgconn_ = nullptr;
      return *this;
    }

    // -------------------------------------------------------------------------
    // Last error message on the connection.
    // -------------------------------------------------------------------------
    std::string Connection::lastError() const noexcept {
      return std::string(PQerrorMessage(pgconn_));
    }

    // -------------------------------------------------------------------------
    // Execute an SQL statement.
    // -------------------------------------------------------------------------
    void Connection::execute(const char *sql, const Params &params) {

      result_.clear();

      int success;
      if (isSingleStatement(sql)) {
        success = PQsendQueryParams(pgconn_, sql, int(params.values_.size()),
                                      params.types_.data(),
                                      params.values_.data(),
                                      params.lengths_.data(),
                                      params.formats_.data(),
                                      1 /* binary results */);
      }
      else {
        assert(!params.values_.size()); // parameters are allowed only for single commands
        success = PQsendQuery(pgconn_, sql);
      }

      if (success) {
        // Switch to the single row mode to avoid loading the all result in memory.
        success = PQsetSingleRowMode(pgconn_);
        assert(success);
        result_.first();
      }

      if (!success) {
        throw ExecutionException(lastError());
      }
    }

    // -------------------------------------------------------------------------
    // Start a transaction.
    // -------------------------------------------------------------------------
    Connection &Connection::begin() {
      execute("BEGIN;");
      transaction_++;
      return *this;
    }

    // -------------------------------------------------------------------------
    // Commit a transaction.
    // -------------------------------------------------------------------------
    Connection &Connection::commit() {
      assert(transaction_ > 0);
      if (--transaction_ == 0) {
        execute("COMMIT;");
      }
      return *this;
    }

    // -------------------------------------------------------------------------
    // Rollback a transaction.
    // -------------------------------------------------------------------------
    Connection &Connection::rollback() {
      assert(transaction_ > 0);
      execute("ROLLBACK;");
      transaction_ = 0;
      return *this;
    }
    
    // -------------------------------------------------------------------------
    // Cancel queries in progress.
    // -------------------------------------------------------------------------
    Connection &Connection::cancel() {
      char errbuf[256];
      PGcancel *pgcancel = PQgetCancel(pgconn_);

      int success = PQcancel(pgcancel, errbuf, sizeof(errbuf));
      if (!success) {
        throw ExecutionException(errbuf);
      }

      PQfreeCancel(pgcancel);
      return *this;
    }

    // -------------------------------------------------------------------------
    // Process available data retreived from the server.
    // -------------------------------------------------------------------------
    bool Connection::consumeInput() {

      return false;
    }

    // -------------------------------------------------------------------------
    // Flush the data pending to be send throught the connection.
    // -------------------------------------------------------------------------
    bool Connection::flush() {

      return false;
    }

    // -------------------------------------------------------------------------
    // Check the connection progress status.
    // -------------------------------------------------------------------------
    void Connection::connectPoll() {
      PostgresPollingStatusType status = PQconnectPoll(pgconn_);
      switch (status) {
        case PGRES_POLLING_FAILED: {
          assert(error_ != nullptr);
          std::exception_ptr err = std::make_exception_ptr(new db::postgres::ConnectionException(lastError()));
          error_(err);
          break;
        }

        case PGRES_POLLING_READING: {
          auto self(shared_from_this());
          asyncRead(socket(), [self]() {
            self->connectPoll();
          });
          break;
        }

        case PGRES_POLLING_WRITING: {
          auto self(shared_from_this());
          asyncWrite(socket(), [self]() {
            self->connectPoll();
          });
          break;
        }

        case PGRES_POLLING_OK:
          assert(done_ != nullptr);
          done_(0);
          break;

        default:
          assert(false);
          break;
      }
    }

    // -------------------------------------------------------------------------
    // Get the native socket identifier.
    // -------------------------------------------------------------------------
    int Connection::socket() const noexcept {
     return PQsocket(pgconn_);
    }

    Connection &Connection::once(std::function<bool (const Result &)> cb) {
     iterator_ = cb;
     return *this;
    }

    Connection &Connection::each(std::function<bool (const Result &)> cb) {
     iterator_ = cb;
     return *this;
    }

    Connection &Connection::done(std::function<void (int)> cb) {
     done_ = cb;
     return *this;
    }

    Connection &Connection::always(std::function<void ()> cb) {
     always_ = cb;
     return *this;
    }

    // -------------------------------------------------------------------------
    // Error handler registration.
    // -------------------------------------------------------------------------
    Connection &Connection::error(std::function<void (std::exception_ptr)> cb) {
      error_ = cb;
      return *this;
    }

  } // namespace postgres
}   // namespace db<|MERGE_RESOLUTION|>--- conflicted
+++ resolved
@@ -272,12 +272,7 @@
     // Open a connection to the database.
     // -------------------------------------------------------------------------
     Connection &Connection::connect(const char *connInfo) {
-<<<<<<< HEAD
-      assert(pgconn_ == nullptr);
-=======
       pgconn_ = PQconnectdb(connInfo == nullptr ? "" : connInfo);
->>>>>>> 51a5dc4c
-      
       if (async_) {
         pgconn_ = PQconnectStart(connInfo);
         if (pgconn_ == nullptr) {
